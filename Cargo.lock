[[package]]
name = "flame"
version = "0.2.2"
source = "registry+https://github.com/rust-lang/crates.io-index"
dependencies = [
 "lazy_static 0.2.11 (registry+https://github.com/rust-lang/crates.io-index)",
 "serde 1.0.75 (registry+https://github.com/rust-lang/crates.io-index)",
 "serde_derive 1.0.75 (registry+https://github.com/rust-lang/crates.io-index)",
 "serde_json 1.0.26 (registry+https://github.com/rust-lang/crates.io-index)",
 "thread-id 3.3.0 (registry+https://github.com/rust-lang/crates.io-index)",
]

[[package]]
name = "flamer"
<<<<<<< HEAD
version = "0.2.3"
=======
version = "0.2.5"
>>>>>>> 9b4da2bf
dependencies = [
 "flame 0.2.2 (registry+https://github.com/rust-lang/crates.io-index)",
]

[[package]]
name = "itoa"
version = "0.4.2"
source = "registry+https://github.com/rust-lang/crates.io-index"

[[package]]
name = "lazy_static"
version = "0.2.11"
source = "registry+https://github.com/rust-lang/crates.io-index"

[[package]]
name = "libc"
version = "0.2.43"
source = "registry+https://github.com/rust-lang/crates.io-index"

[[package]]
name = "proc-macro2"
version = "0.4.13"
source = "registry+https://github.com/rust-lang/crates.io-index"
dependencies = [
 "unicode-xid 0.1.0 (registry+https://github.com/rust-lang/crates.io-index)",
]

[[package]]
name = "quote"
version = "0.6.8"
source = "registry+https://github.com/rust-lang/crates.io-index"
dependencies = [
 "proc-macro2 0.4.13 (registry+https://github.com/rust-lang/crates.io-index)",
]

[[package]]
name = "redox_syscall"
version = "0.1.40"
source = "registry+https://github.com/rust-lang/crates.io-index"

[[package]]
name = "ryu"
version = "0.2.6"
source = "registry+https://github.com/rust-lang/crates.io-index"

[[package]]
name = "serde"
version = "1.0.75"
source = "registry+https://github.com/rust-lang/crates.io-index"

[[package]]
name = "serde_derive"
version = "1.0.75"
source = "registry+https://github.com/rust-lang/crates.io-index"
dependencies = [
 "proc-macro2 0.4.13 (registry+https://github.com/rust-lang/crates.io-index)",
 "quote 0.6.8 (registry+https://github.com/rust-lang/crates.io-index)",
 "syn 0.14.9 (registry+https://github.com/rust-lang/crates.io-index)",
]

[[package]]
name = "serde_json"
version = "1.0.26"
source = "registry+https://github.com/rust-lang/crates.io-index"
dependencies = [
 "itoa 0.4.2 (registry+https://github.com/rust-lang/crates.io-index)",
 "ryu 0.2.6 (registry+https://github.com/rust-lang/crates.io-index)",
 "serde 1.0.75 (registry+https://github.com/rust-lang/crates.io-index)",
]

[[package]]
name = "syn"
version = "0.14.9"
source = "registry+https://github.com/rust-lang/crates.io-index"
dependencies = [
 "proc-macro2 0.4.13 (registry+https://github.com/rust-lang/crates.io-index)",
 "quote 0.6.8 (registry+https://github.com/rust-lang/crates.io-index)",
 "unicode-xid 0.1.0 (registry+https://github.com/rust-lang/crates.io-index)",
]

[[package]]
name = "thread-id"
version = "3.3.0"
source = "registry+https://github.com/rust-lang/crates.io-index"
dependencies = [
 "libc 0.2.43 (registry+https://github.com/rust-lang/crates.io-index)",
 "redox_syscall 0.1.40 (registry+https://github.com/rust-lang/crates.io-index)",
 "winapi 0.3.5 (registry+https://github.com/rust-lang/crates.io-index)",
]

[[package]]
name = "unicode-xid"
version = "0.1.0"
source = "registry+https://github.com/rust-lang/crates.io-index"

[[package]]
name = "winapi"
version = "0.3.5"
source = "registry+https://github.com/rust-lang/crates.io-index"
dependencies = [
 "winapi-i686-pc-windows-gnu 0.4.0 (registry+https://github.com/rust-lang/crates.io-index)",
 "winapi-x86_64-pc-windows-gnu 0.4.0 (registry+https://github.com/rust-lang/crates.io-index)",
]

[[package]]
name = "winapi-i686-pc-windows-gnu"
version = "0.4.0"
source = "registry+https://github.com/rust-lang/crates.io-index"

[[package]]
name = "winapi-x86_64-pc-windows-gnu"
version = "0.4.0"
source = "registry+https://github.com/rust-lang/crates.io-index"

[metadata]
"checksum flame 0.2.2 (registry+https://github.com/rust-lang/crates.io-index)" = "1fc2706461e1ee94f55cab2ed2e3d34ae9536cfa830358ef80acff1a3dacab30"
"checksum itoa 0.4.2 (registry+https://github.com/rust-lang/crates.io-index)" = "5adb58558dcd1d786b5f0bd15f3226ee23486e24b7b58304b60f64dc68e62606"
"checksum lazy_static 0.2.11 (registry+https://github.com/rust-lang/crates.io-index)" = "76f033c7ad61445c5b347c7382dd1237847eb1bce590fe50365dcb33d546be73"
"checksum libc 0.2.43 (registry+https://github.com/rust-lang/crates.io-index)" = "76e3a3ef172f1a0b9a9ff0dd1491ae5e6c948b94479a3021819ba7d860c8645d"
"checksum proc-macro2 0.4.13 (registry+https://github.com/rust-lang/crates.io-index)" = "ee5697238f0d893c7f0ecc59c0999f18d2af85e424de441178bcacc9f9e6cf67"
"checksum quote 0.6.8 (registry+https://github.com/rust-lang/crates.io-index)" = "dd636425967c33af890042c483632d33fa7a18f19ad1d7ea72e8998c6ef8dea5"
"checksum redox_syscall 0.1.40 (registry+https://github.com/rust-lang/crates.io-index)" = "c214e91d3ecf43e9a4e41e578973adeb14b474f2bee858742d127af75a0112b1"
"checksum ryu 0.2.6 (registry+https://github.com/rust-lang/crates.io-index)" = "7153dd96dade874ab973e098cb62fcdbb89a03682e46b144fd09550998d4a4a7"
"checksum serde 1.0.75 (registry+https://github.com/rust-lang/crates.io-index)" = "22d340507cea0b7e6632900a176101fea959c7065d93ba555072da90aaaafc87"
"checksum serde_derive 1.0.75 (registry+https://github.com/rust-lang/crates.io-index)" = "234fc8b737737b148ccd625175fc6390f5e4dacfdaa543cb93a3430d984a9119"
"checksum serde_json 1.0.26 (registry+https://github.com/rust-lang/crates.io-index)" = "44dd2cfde475037451fa99b7e5df77aa3cfd1536575fa8e7a538ab36dcde49ae"
"checksum syn 0.14.9 (registry+https://github.com/rust-lang/crates.io-index)" = "261ae9ecaa397c42b960649561949d69311f08eeaea86a65696e6e46517cf741"
"checksum thread-id 3.3.0 (registry+https://github.com/rust-lang/crates.io-index)" = "c7fbf4c9d56b320106cd64fd024dadfa0be7cb4706725fc44a7d7ce952d820c1"
"checksum unicode-xid 0.1.0 (registry+https://github.com/rust-lang/crates.io-index)" = "fc72304796d0818e357ead4e000d19c9c174ab23dc11093ac919054d20a6a7fc"
"checksum winapi 0.3.5 (registry+https://github.com/rust-lang/crates.io-index)" = "773ef9dcc5f24b7d850d0ff101e542ff24c3b090a9768e03ff889fdef41f00fd"
"checksum winapi-i686-pc-windows-gnu 0.4.0 (registry+https://github.com/rust-lang/crates.io-index)" = "ac3b87c63620426dd9b991e5ce0329eff545bccbbb34f3be09ff6fb6ab51b7b6"
"checksum winapi-x86_64-pc-windows-gnu 0.4.0 (registry+https://github.com/rust-lang/crates.io-index)" = "712e227841d057c1ee1cd2fb22fa7e5a5461ae8e48fa2ca79ec42cfc1931183f"<|MERGE_RESOLUTION|>--- conflicted
+++ resolved
@@ -12,11 +12,7 @@
 
 [[package]]
 name = "flamer"
-<<<<<<< HEAD
-version = "0.2.3"
-=======
 version = "0.2.5"
->>>>>>> 9b4da2bf
 dependencies = [
  "flame 0.2.2 (registry+https://github.com/rust-lang/crates.io-index)",
 ]
