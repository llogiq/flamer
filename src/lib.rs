--- conflicted
+++ resolved
@@ -87,21 +87,11 @@
 
     fn fold_block(&mut self, block: P<Block>) -> P<Block> {
         block.map(|mut block| {
-            let name = self.cx.expr_str(DUMMY_SP, self.ident.name);
-<<<<<<< HEAD
-            if let Some(opt_name) = self.opt_ident {
-                let prefix = self.cx.expr_str(DUMMY_SP, opt_name);
-                quote_block!(self.cx, {
-                    let _name = ::flame::start_guard(format!("{}::{}", $prefix, $name));
-                    $block
-                }).into_inner()
+            let name = if let Some(opt_name) = self.opt_ident {
+                self.cx.expr_str(DUMMY_SP, Symbol::intern(format!("{}::{}", opt_name, self.ident.name).as_str()))
             } else {
-                quote_block!(self.cx, {
-                    let _name = ::flame::start_guard($name);
-                    $block
-                }).into_inner()
-            }
-=======
+                self.cx.expr_str(DUMMY_SP, self.ident.name)
+            };
             let ident = self.cx.ident_of("_name");
             let path = self.cx.path_global(DUMMY_SP,
                     vec![self.cx.ident_of("flame"), self.cx.ident_of("start_guard")]);
@@ -110,7 +100,6 @@
             let guard_stmt = self.cx.stmt_let(DUMMY_SP, false, ident, guard_call);
             block.stmts.insert(0, guard_stmt);
             block
->>>>>>> ae7e7173
         })
     }
 
